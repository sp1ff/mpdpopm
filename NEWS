mpdpopm News -- history of user-visible changes           -*- outline -*-

* 0.3 builds

** 0.3.2 build

*** User-visible changes

**** If HOME isn't set, look for .mppopm in /
<<<<<<< HEAD
**** [#6] Removed the Arch package from the build & start publishing them to the AUR
**** Add LICENSE to the distribution
** 0.3.2 build

=======
>>>>>>> 3c2ddbef
*** Bugfixes

**** Fix issue #10: mpdpopm now fails to set playcount for the first time
**** Fix issue #9: Correctly quote files with double-quotes in their name
** 0.3.1 build

No user-visible changes; strictly a hygiene build:

  - fixed the CI job
  - updated to Tokio 1.0
  - updated to Clap 4
  - updated the Rust edition to 2021
  - re-vamped error-handling throughout
** 0.3.0 build

*** Bugfixes

**** Address Issue #5: Cannot connect to mpd unix socket
* 0.2 builds

** 0.2.3 build

*** User-visible changes

**** broke-up the README

Broke-up README.org into a much shorter version focused on installing mpdpopm and a full-fledged user-manual.

*** Bug-fixes

**** quoting

Fixed a number of bugs relating to quoting filters.

** 0.2.2 build

*** User-visible changes

**** `searchadd' command fully working

**** `mppopm' now has findadd & searchadd commands
** 0.2.1 build

*** User-visible changes

**** `findadd' command fully working
** 0.2.0 build

*** User-visible changes

**** `findadd' command

mpdpopm now supports a `findadd' command; just like the MPD command by the same name, but this implementation includes terms for information managed by mpdpopm (so you can search for tracks with a rating > 3 stars, for instance).

* 0.1 builds

** 0.1.15 build

*** User-visible changes

**** Include sample configuration & systemd unit files

**** Begin providing an Arch package

** 0.1.14 build

*** User-visible changes

**** Complete re-write of the README

**** Releases will now contain pre-built binaries & a Debian binary package
** 0.1.13 build

*** Bugfixes

**** Issue 1: `get_messages` fails on repeated channels
** 0.1.12 build

Minor changes preparatory to publication on crates.io; no user-facing changes.
** 0.1.11 build

*** User-visible changes

  - scribbu feature replaced with a generalized command facility
** 0.1.10 build

*** User-visible changes

  - 'mppopm set-genre' now takes free-form text rather than a numeric genre
** 0.1.9 build

*** User-visible changes

  - removed the "sent-to-playlist" command
*** Bugfixes

  - fixed: failure in message processing caused the daemon to exit
** 0.1.8 build: daemon support

  - added support for running `mppopmd' as a daemon

** 0.1.7 build: re-factoring & bug fixes

  - added support for commands to signal the need for an update on completion
  - fixed bug in in the "update" command processing
  
** 0.1.6 build: new server-side commands

Gated behind the "scribbu" feature flag

  - setgenre
  - setxtag

** 0.1.5 build: new server-side commands

  - setpc
  - setlp
  - send

** 0.1.4 build: client features, daemon bug fixes

** 0.1.3 build: complete re-factor

  - split the code into separate daemon & cli

** 0.1.2 build: No news, yet!
<|MERGE_RESOLUTION|>--- conflicted
+++ resolved
@@ -2,18 +2,15 @@
 
 * 0.3 builds
 
-** 0.3.2 build
+** 0.3.3 build
 
 *** User-visible changes
 
 **** If HOME isn't set, look for .mppopm in /
-<<<<<<< HEAD
 **** [#6] Removed the Arch package from the build & start publishing them to the AUR
 **** Add LICENSE to the distribution
 ** 0.3.2 build
 
-=======
->>>>>>> 3c2ddbef
 *** Bugfixes
 
 **** Fix issue #10: mpdpopm now fails to set playcount for the first time
