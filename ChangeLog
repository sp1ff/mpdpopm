--- conflicted
+++ resolved
@@ -1,4 +1,3 @@
-<<<<<<< HEAD
 2024-05-09  Michael Herstine  <sp1ff@pobox.com>
 
 	[#6] Update the test scripts for Arch packing.
@@ -12,11 +11,9 @@
 2024-03-12  Michael Herstine  <sp1ff@pobox.com>
 
 	Switching clap to a tilde version dependency; throwing-in a change to version.texi that got missed
-=======
 2023-12-29  Michael Herstine  <sp1ff@pobox.com>
 
 	Cutting release 0.3.2
->>>>>>> 3c2ddbef
 
 2023-12-28  Michael Herstine  <sp1ff@pobox.com>
 
